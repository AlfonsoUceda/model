class User
  include Lotus::Entity
  attributes :name, :age, :created_at, :updated_at
end

class Article
  include Lotus::Entity
  include Lotus::Entity::DirtyTracking
  attributes :user_id, :unmapped_attribute, :title, :comments_count
end

class Repository
  include Lotus::Entity
  attributes :id, :name
end

class CustomUserRepository
  include Lotus::Repository
end

class UserRepository
  include Lotus::Repository
end

class UnmappedRepository
  include Lotus::Repository
end

class ArticleRepository
  include Lotus::Repository

  def self.rank
    query do
      desc(:comments_count)
    end
  end

  def self.by_user(user)
    query do
      where(user_id: user.id)
    end
  end

  def self.not_by_user(user)
    exclude by_user(user)
  end

  def self.rank_by_user(user)
    rank.by_user(user)
  end

  def self.reset_comments_count
    execute("UPDATE articles SET comments_count = '0'")
  end

<<<<<<< HEAD
  def self.find_raw
    fetch("SELECT * FROM articles")
  end

  def self.each_titles
    result = []

    fetch("SELECT s_title FROM articles") do |article|
      result << article[:s_title]
    end

    result
  end

  def self.map_titles
    fetch("SELECT s_title FROM articles").map do |article|
      article[:s_title]
    end
  end
end


def create_tables_per_database(database)
  database.create_table? :users do
    primary_key :id
    Integer :country_id
    String  :name
    Integer :age
    DateTime :created_at
    DateTime :updated_at
  end

  database.create_table? :articles do
    primary_key :_id
    Integer :user_id
    String  :s_title
    String  :comments_count # Not an error: we're testing String => Integer coercion
    String  :umapped_column
  end

  database.create_table? :devices do
    primary_key :id
    Integer     :u_id # user_id: legacy schema simulation
  end

=======

def create_tables_per_database(database)
  database.create_table? :users do
    primary_key :id
    Integer :country_id
    String  :name
    Integer :age
    DateTime :created_at
    DateTime :updated_at
  end

  database.create_table? :articles do
    primary_key :_id
    Integer :user_id
    String  :s_title
    String  :comments_count # Not an error: we're testing String => Integer coercion
    String  :umapped_column
  end

  database.create_table? :devices do
    primary_key :id
    Integer     :u_id # user_id: legacy schema simulation
  end

>>>>>>> 81a31417
  database.create_table? :orders do
    primary_key :id
    Integer :user_id
    Integer :total
  end

  database.create_table? :ages do
    primary_key :id
    Integer :value
    String  :label
  end

  database.create_table? :countries do
    primary_key :country_id
    String :code
  end
end

DB = Sequel.connect(SQLITE_CONNECTION_STRING)
create_tables_per_database(DB)

#FIXME this should be passed by the framework internals.
MAPPER = Lotus::Model::Mapper.new do
  collection :users do
    entity User

    attribute :id,         Integer
    attribute :name,       String
    attribute :age,        Integer
    attribute :created_at, DateTime
    attribute :updated_at, DateTime
  end

  collection :articles do
    entity Article

    attribute :id,             Integer, as: :_id
    attribute :user_id,        Integer
    attribute :title,          String,  as: 's_title'
    attribute :comments_count, Integer

    identity :_id
  end

end

MAPPER.load!<|MERGE_RESOLUTION|>--- conflicted
+++ resolved
@@ -53,7 +53,6 @@
     execute("UPDATE articles SET comments_count = '0'")
   end
 
-<<<<<<< HEAD
   def self.find_raw
     fetch("SELECT * FROM articles")
   end
@@ -74,7 +73,6 @@
     end
   end
 end
-
 
 def create_tables_per_database(database)
   database.create_table? :users do
@@ -99,32 +97,6 @@
     Integer     :u_id # user_id: legacy schema simulation
   end
 
-=======
-
-def create_tables_per_database(database)
-  database.create_table? :users do
-    primary_key :id
-    Integer :country_id
-    String  :name
-    Integer :age
-    DateTime :created_at
-    DateTime :updated_at
-  end
-
-  database.create_table? :articles do
-    primary_key :_id
-    Integer :user_id
-    String  :s_title
-    String  :comments_count # Not an error: we're testing String => Integer coercion
-    String  :umapped_column
-  end
-
-  database.create_table? :devices do
-    primary_key :id
-    Integer     :u_id # user_id: legacy schema simulation
-  end
-
->>>>>>> 81a31417
   database.create_table? :orders do
     primary_key :id
     Integer :user_id
