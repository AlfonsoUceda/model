require 'rubygems'
require 'bundler/setup'

if ENV['COVERAGE'] == 'true'
  require 'simplecov'
  require 'coveralls'

  SimpleCov.formatter = SimpleCov::Formatter::MultiFormatter[
    SimpleCov::Formatter::HTMLFormatter,
    Coveralls::SimpleCov::Formatter
  ]

  SimpleCov.start do
    command_name 'test'
    add_filter   'test'
  end
end

require 'minitest/autorun'
$:.unshift 'lib'
require 'lotus/utils'
require 'lotus-model'
require 'lotus/model/adapters/memory_adapter'
require 'lotus/model/adapters/file_system_adapter'
require 'lotus/model/adapters/sql_adapter'

db = Pathname.new(__dir__).join('../tmp/db')
db.dirname.mkpath        # create directory if not exist

sql = db.join('sql.db')
sql.delete if sql.exist? # delete file if exist

filesystem = db.join('filesystem')
filesystem.rmtree if filesystem.exist?
filesystem.dirname.mkpath # recreate directory

postgres_database = "lotus_model_test"

if Lotus::Utils.jruby?
  require 'jdbc/sqlite3'
  require 'jdbc/postgres'
  Jdbc::SQLite3.load_driver
  Jdbc::Postgres.load_driver
  SQLITE_CONNECTION_STRING = "jdbc:sqlite:#{ sql }"
  POSTGRES_CONNECTION_STRING = "jdbc:postgresql://localhost/#{ postgres_database }"
else
  require 'sqlite3'
  require 'pg'
  SQLITE_CONNECTION_STRING   = "sqlite://#{ sql }"
  POSTGRES_CONNECTION_STRING = "postgres://localhost/#{ postgres_database }"
end

FILE_SYSTEM_CONNECTION_STRING = "file:///#{ filesystem }"

if ENV['TRAVIS'] == 'true'
  POSTGRES_USER = 'postgres'
  MYSQL_USER    = 'travis'
else
  POSTGRES_USER = `whoami`.strip
  MYSQL_USER    = 'lotus'
end

<<<<<<< HEAD
# system "dropdb #{ postgres_database } && createdb #{ postgres_database }" rescue nil
system "dropdb #{ postgres_database }" rescue nil
system "createdb #{ postgres_database }" rescue nil
sleep 1
=======
>>>>>>> ed562f84
require 'fixtures'

Lotus::Model::Configuration.class_eval do
  def ==(other)
    other.kind_of?(self.class) &&
      other.adapter == adapter &&
      other.mapper.kind_of?(mapper.class)
  end
end<|MERGE_RESOLUTION|>--- conflicted
+++ resolved
@@ -60,13 +60,9 @@
   MYSQL_USER    = 'lotus'
 end
 
-<<<<<<< HEAD
-# system "dropdb #{ postgres_database } && createdb #{ postgres_database }" rescue nil
 system "dropdb #{ postgres_database }" rescue nil
 system "createdb #{ postgres_database }" rescue nil
 sleep 1
-=======
->>>>>>> ed562f84
 require 'fixtures'
 
 Lotus::Model::Configuration.class_eval do
