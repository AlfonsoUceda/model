--- conflicted
+++ resolved
@@ -79,7 +79,6 @@
     end
   end
 
-<<<<<<< HEAD
   describe '#reset!' do
     before do
       configuration.adapter(type: :sql, uri: SQLITE_CONNECTION_STRING)
@@ -105,7 +104,4 @@
       configuration.mapper.must_equal nil
     end
   end
-
-=======
->>>>>>> 964aa995
 end