--- conflicted
+++ resolved
@@ -1187,8 +1187,7 @@
         @adapter.create(collection, user2)
       end
 
-      it 'returns the ResultSet from the executes sql' do
-<<<<<<< HEAD
+      it 'runs the command and returns nil' do
         raw = "UPDATE users SET name='CP'"
 
         result = @adapter.execute(raw)
@@ -1198,7 +1197,7 @@
         records.all? {|r| r.name == 'CP' }.must_equal true
       end
 
-      it 'raises an exception when an invalid sql is provided' do
+      it 'raises an exception when invalid sql is provided' do
         raw = "UPDATE users SET foo=22"
 
         -> { @adapter.execute(raw) }.must_raise Lotus::Model::InvalidCommandError
@@ -1222,7 +1221,9 @@
         user[:age].must_equal        @user1.age
         user[:created_at].must_be_nil
         user[:updated_at].must_be_nil
-=======
+      end
+
+      it 'yields the given block' do
         raw = "SELECT * FROM users"
 
         # In theory `execute` yields result set in a block
@@ -1231,22 +1232,13 @@
         # Would be interesting in future to wrap these results into Lotus result_sets, independent from
         # Sequel adapter
         #
-        records = [].tap do |r|
-          @adapter.execute raw do |result_set|
-            while result_set.next
-              r << result_set
-            end
-          end
-        end
-
-        if Lotus::Utils.jruby?
-          records.each { |r| r.class.must_equal Java::OrgSqliteJdbc4::JDBC4ResultSet }
-        else
-          records.each { |r| r.must_be_kind_of SQLite3::ResultSet }
-        end
-
-        records.count.must_equal 3
->>>>>>> 0061cef9
+        records = nil
+
+        @adapter.fetch raw do |result_set|
+          records = result_set
+        end
+
+        records.count.must_equal 5
       end
 
       it 'raises an exception when an invalid sql is provided' do
