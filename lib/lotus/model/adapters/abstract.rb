require 'lotus/utils/basic_object'

module Lotus
  module Model
    module Adapters
      # It's raised when an adapter can't find the underlying database adapter.
      #
      # Example: When we try to use the SqlAdapter with a Postgres database
      # but we didn't loaded the pg gem before.
      #
      # @see Lotus::Model::Adapters::SqlAdapter#initialize
      #
      # @since 0.1.0
      class DatabaseAdapterNotFound < ::StandardError
      end

      # It's raised when an adapter does not support a feature.
      #
      # Example: When we try to get a connection string for the current database
      # but the adapter has not implemented it.
      #
      # @see Lotus::Model::Adapters::Abstract#connection_string
      #
      # @since 0.3.0
      class NotSupportedError < ::StandardError
      end

      # It's raised when an operation is requested to an adapter after it was
      # disconnected.
      #
      # @since x.x.x
      class DisconnectedAdapterError < ::StandardError
        def initialize
          super "You have tried to perform an operation on a disconnected adapter"
        end
      end

      # Represents a disconnected resource.
      #
      # When we use <tt>#disconnect</tt> for <tt>MemoryAdapter</tt> and
      # </tt>FileSystemAdapter</tt>, we want to free underlying resources such
      # as a mutex or a file descriptor.
      #
      # These adapters use to use anonymous descriptors that are destroyed by
      # Ruby VM after each operation. Sometimes we need to clean the state and
      # start fresh (eg. during a test suite or a deploy).
      #
      # Instead of assign <tt>nil</tt> to these instance variables, we assign this
      # special type: <tt>DisconnectedResource</tt>.
      #
      # In case an operation is still performed after the adapter was disconnected,
      # instead of see a generic <tt>NoMethodError</tt> for <tt>nil</tt>, a developer
      # will face a specific message relative to the state of the adapter.
      #
      # @api private
      # @since x.x.x
      #
      # @see Lotus::Model::Adapters::Abstract#disconnect
      # @see Lotus::Model::Adapters::MemoryAdapter#disconnect
      # @see Lotus::Model::Adapters::FileSystemAdapter#disconnect
      class DisconnectedResource < Utils::BasicObject
        def method_missing(method_name, *)
          ::Kernel.raise DisconnectedAdapterError.new
        end
      end

      # Abstract adapter.
      #
      # An adapter is a concrete implementation that allows a repository to
      # communicate with a single database.
      #
      # Lotus::Model is shipped with Memory and SQL adapters.
      # Third part adapters MUST implement the interface defined here.
      # For convenience they may inherit from this class.
      #
      # These are low level details, and shouldn't be used directly.
      # Please use a repository for entities persistence.
      #
      # @since 0.1.0
      class Abstract
        # Initialize the adapter
        #
        # @param mapper [Lotus::Model::Mapper] the object that defines the
        #   database to entities mapping
        #
        # @param uri [String] the optional connection string to the database
        #
        # @since 0.1.0
        def initialize(mapper, uri = nil)
          @mapper = mapper
          @uri    = uri
        end

        # Creates or updates a record in the database for the given entity.
        #
        # @param collection [Symbol] the target collection (it must be mapped).
        # @param entity [Object] the entity to persist
        #
        # @return [Object] the entity
        #
        # @since 0.1.0
        def persist(collection, entity)
          raise NotImplementedError
        end

        # Creates a record in the database for the given entity.
        # It should assign an id (identity) to the entity in case of success.
        #
        # @param collection [Symbol] the target collection (it must be mapped).
        # @param entity [Object] the entity to create
        #
        # @return [Object] the entity
        #
        # @since 0.1.0
        def create(collection, entity)
          raise NotImplementedError
        end

        # Updates a record in the database corresponding to the given entity.
        #
        # @param collection [Symbol] the target collection (it must be mapped).
        # @param entity [Object] the entity to update
        #
        # @return [Object] the entity
        #
        # @since 0.1.0
        def update(collection, entity)
          raise NotImplementedError
        end

        # Deletes a record in the database corresponding to the given entity.
        #
        # @param collection [Symbol] the target collection (it must be mapped).
        # @param entity [Object] the entity to delete
        #
        # @since 0.1.0
        def delete(collection, entity)
          raise NotImplementedError
        end

        # Returns all the records for the given collection
        #
        # @param collection [Symbol] the target collection (it must be mapped).
        #
        # @return [Array] all the records
        #
        # @since 0.1.0
        def all(collection)
          raise NotImplementedError
        end

        # Returns a unique record from the given collection, with the given
        # identity.
        #
        # @param collection [Symbol] the target collection (it must be mapped).
        # @param id [Object] the identity of the object.
        #
        # @return [Object] the entity
        #
        # @since 0.1.0
        def find(collection, id)
          raise NotImplementedError
        end

        # Returns the first record in the given collection.
        #
        # @param collection [Symbol] the target collection (it must be mapped).
        #
        # @return [Object] the first entity
        #
        # @since 0.1.0
        def first(collection)
          raise NotImplementedError
        end

        # Returns the last record in the given collection.
        #
        # @param collection [Symbol] the target collection (it must be mapped).
        #
        # @return [Object] the last entity
        #
        # @since 0.1.0
        def last(collection)
          raise NotImplementedError
        end

        # Empties the given collection.
        #
        # @param collection [Symbol] the target collection (it must be mapped).
        #
        # @since 0.1.0
        def clear(collection)
          raise NotImplementedError
        end

        # Executes a command for the given query.
        #
        # @param query [Object] the query object to act on.
        #
        # @since 0.1.0
        def command(query)
          raise NotImplementedError
        end

        # Returns a query
        #
        # @param collection [Symbol] the target collection (it must be mapped).
        # @param blk [Proc] a block of code to be executed in the context of
        #   the query.
        #
        # @return [Object]
        #
        # @since 0.1.0
        def query(collection, &blk)
          raise NotImplementedError
        end

        # Wraps the given block in a transaction.
        #
        # For performance reasons the block isn't in the signature of the method,
        # but it's yielded at the lower level.
        #
        # Please note that it's only supported by some databases.
        # For this reason, the options may vary from adapter to adapter.
        #
        # @param options [Hash] options for transaction
        #
        # @see Lotus::Model::Adapters::SqlAdapter#transaction
        # @see Lotus::Model::Adapters::MemoryAdapter#transaction
        #
        # @since 0.2.3
        def transaction(options = {})
          raise NotImplementedError
        end

        # Returns a string which can be executed to start a console suitable
        # for the configured database.
        #
        # @return [String] to be executed to start a database console
        #
        # @since 0.3.0
        def connection_string
          raise NotSupportedError
        end

        # Executes a raw command
        #
        # @param raw [String] the raw statement to execute on the connection
        #
        # @return [NilClass]
        #
        # @since 0.3.1
        def execute(raw)
          raise NotImplementedError
        end

<<<<<<< HEAD
        # Fetches raw records from
        #
        # @param raw [String] the raw query
        # @param blk [Proc] an optional block that is yielded for each record
        #
        # @return [Enumerable<Hash>, Array<Hash>]
        #
        # @since x.x.x
        def fetch(raw, &blk)
=======
        # Disconnects the connection by freeing low level resources
        #
        # @since x.x.x
        def disconnect
>>>>>>> 0061cef9
          raise NotImplementedError
        end
      end
    end
  end
end<|MERGE_RESOLUTION|>--- conflicted
+++ resolved
@@ -254,7 +254,6 @@
           raise NotImplementedError
         end
 
-<<<<<<< HEAD
         # Fetches raw records from
         #
         # @param raw [String] the raw query
@@ -264,12 +263,13 @@
         #
         # @since x.x.x
         def fetch(raw, &blk)
-=======
+          raise NotImplementedError
+        end
+
         # Disconnects the connection by freeing low level resources
         #
         # @since x.x.x
         def disconnect
->>>>>>> 0061cef9
           raise NotImplementedError
         end
       end
