--- conflicted
+++ resolved
@@ -228,31 +228,22 @@
 
         # Executes a raw SQL command
         #
-<<<<<<< HEAD
         # @param raw [String] the raw SQL statement to execute on the connection
         #
         # @return [NilClass]
         #
         # @raise [Lotus::Model::InvalidCommandError] if the raw SQL statement is invalid
-=======
         # @param raw [String] the raw sql statement to execute on the connection
-        # @param block [Proc] code to be executed directly in the adapter context, with that you can
-        # manipulate low level ResultSet objects.
         #
         # @return [Object]
->>>>>>> 0061cef9
         #
         # @raise [Lotus::Model::InvalidQueryError] if raw statement is invalid
         #
         # @since 0.3.1
-        def execute(raw, &block)
+        def execute(raw)
           begin
-<<<<<<< HEAD
             @connection.execute(raw)
             nil
-=======
-            @connection.execute(raw, &block)
->>>>>>> 0061cef9
           rescue Sequel::DatabaseError => e
             raise Lotus::Model::InvalidCommandError.new(e.message)
           end
