require 'lotus/utils/class_attribute'
require 'lotus/model/adapters/null_adapter'

module Lotus
  # Mediates between the entities and the persistence layer, by offering an API
  # to query and execute commands on a database.
  #
  #
  #
  # By default, a repository is named after an entity, by appending the
  # `Repository` suffix to the entity class name.
  #
  # @example
  #   require 'lotus/model'
  #
  #   class Article
  #     include Lotus::Entity
  #   end
  #
  #   # valid
  #   class ArticleRepository
  #     include Lotus::Repository
  #   end
  #
  #   # not valid for Article
  #   class PostRepository
  #     include Lotus::Repository
  #   end
  #
  # Repository for an entity can be configured by setting # the `#repository`
  # on the mapper.
  #
  # @example
  #   # PostRepository is repository for Article
  #   mapper = Lotus::Model::Mapper.new do
  #     collection :articles do
  #       entity Article
  #       repository PostRepository
  #     end
  #   end
  #
  # A repository is storage independent.
  # All the queries and commands are delegated to the current adapter.
  #
  # This architecture has several advantages:
  #
  #   * Applications depend on an abstract API, instead of low level details
  #     (Dependency Inversion principle)
  #
  #   * Applications depend on a stable API, that doesn't change if the
  #     storage changes
  #
  #   * Developers can postpone storage decisions
  #
  #   * Isolates the persistence logic at a low level
  #
  # Lotus::Model is shipped with two adapters:
  #
  #   * SqlAdapter
  #   * MemoryAdapter
  #
  #
  #
  # All the queries and commands are private.
  # This decision forces developers to define intention revealing API, instead
  # leak storage API details outside of a repository.
  #
  # @example
  #   require 'lotus/model'
  #
  #   # This is bad for several reasons:
  #   #
  #   #  * The caller has an intimate knowledge of the internal mechanisms
  #   #      of the Repository.
  #   #
  #   #  * The caller works on several levels of abstraction.
  #   #
  #   #  * It doesn't express a clear intent, it's just a chain of methods.
  #   #
  #   #  * The caller can't be easily tested in isolation.
  #   #
  #   #  * If we change the storage, we are forced to change the code of the
  #   #    caller(s).
  #
  #   ArticleRepository.where(author_id: 23).order(:published_at).limit(8)
  #
  #
  #
  #   # This is a huge improvement:
  #   #
  #   #  * The caller doesn't know how the repository fetches the entities.
  #   #
  #   #  * The caller works on a single level of abstraction.
  #   #    It doesn't even know about records, only works with entities.
  #   #
  #   #  * It expresses a clear intent.
  #   #
  #   #  * The caller can be easily tested in isolation.
  #   #    It's just a matter of stub this method.
  #   #
  #   #  * If we change the storage, the callers aren't affected.
  #
  #   ArticleRepository.most_recent_by_author(author)
  #
  #   class ArticleRepository
  #     include Lotus::Repository
  #
  #     def self.most_recent_by_author(author, limit = 8)
  #       query do
  #         where(author_id: author.id).
  #           order(:published_at)
  #       end.limit(limit)
  #     end
  #   end
  #
  # @since 0.1.0
  #
  # @see Lotus::Entity
  # @see http://martinfowler.com/eaaCatalog/repository.html
  # @see http://en.wikipedia.org/wiki/Dependency_inversion_principle
  module Repository
    # Inject the public API into the hosting class.
    #
    # @since 0.1.0
    #
    # @example
    #   require 'lotus/model'
    #
    #   class UserRepository
    #     include Lotus::Repository
    #   end
    def self.included(base)
      base.class_eval do
        extend ClassMethods
        include Lotus::Utils::ClassAttribute

        class_attribute :collection
        self.adapter = Lotus::Model::Adapters::NullAdapter.new
      end
    end

    module ClassMethods
      # Assigns an adapter.
      #
      # Lotus::Model is shipped with two adapters:
      #
      #   * SqlAdapter
      #   * MemoryAdapter
      #
      # @param adapter [Object] an object that implements
      #   `Lotus::Model::Adapters::Abstract` interface
      #
      # @since 0.1.0
      #
      # @see Lotus::Model::Adapters::SqlAdapter
      # @see Lotus::Model::Adapters::MemoryAdapter
      #
      # @example Memory adapter
      #   require 'lotus/model'
      #   require 'lotus/model/adapters/memory_adapter'
      #
      #   mapper = Lotus::Model::Mapper.new do
      #     # ...
      #   end
      #
      #   adapter = Lotus::Model::Adapters::MemoryAdapter.new(mapper)
      #
      #   class UserRepository
      #     include Lotus::Repository
      #   end
      #
      #   UserRepository.adapter = adapter
      #
      #
      #
      # @example SQL adapter with a Sqlite database
      #   require 'sqlite3'
      #   require 'lotus/model'
      #   require 'lotus/model/adapters/sql_adapter'
      #
      #   mapper = Lotus::Model::Mapper.new do
      #     # ...
      #   end
      #
      #   adapter = Lotus::Model::Adapters::SqlAdapter.new(mapper, 'sqlite://path/to/database.db')
      #
      #   class UserRepository
      #     include Lotus::Repository
      #   end
      #
      #   UserRepository.adapter = adapter
      #
      #
      #
      # @example SQL adapter with a Postgres database
      #   require 'pg'
      #   require 'lotus/model'
      #   require 'lotus/model/adapters/sql_adapter'
      #
      #   mapper = Lotus::Model::Mapper.new do
      #     # ...
      #   end
      #
      #   adapter = Lotus::Model::Adapters::SqlAdapter.new(mapper, 'postgres://host:port/database')
      #
      #   class UserRepository
      #     include Lotus::Repository
      #   end
      #
      #   UserRepository.adapter = adapter
      def adapter=(adapter)
        @adapter = adapter
      end

      # @since x.x.x
      # @api private
      def adapter
        @adapter
      end

      # Creates or updates a record in the database for the given entity.
      #
      # @param entity [#id, #id=] the entity to persist
      #
      # @return [Object] a copy of the entity with `id` assigned
      #
      # @since 0.1.0
      #
      # @see Lotus::Repository#create
      # @see Lotus::Repository#update
      #
      # @example With a non persisted entity
      #   require 'lotus/model'
      #
      #   class ArticleRepository
      #     include Lotus::Repository
      #   end
      #
      #   article = Article.new(title: 'Introducing Lotus::Model')
      #   article.id # => nil
      #
      #   persisted_article = ArticleRepository.persist(article) # creates a record
      #   article.id # => nil
      #   persisted_article.id # => 23
      #
      # @example With a persisted entity
      #   require 'lotus/model'
      #
      #   class ArticleRepository
      #     include Lotus::Repository
      #   end
      #
      #   article = ArticleRepository.find(23)
      #   article.id # => 23
      #
      #   article.title = 'Launching Lotus::Model'
      #   ArticleRepository.persist(article) # updates the record
      #
      #   article = ArticleRepository.find(23)
      #   article.title # => "Launching Lotus::Model"
      def persist(entity)
        _touch(entity)
        @adapter.persist(collection, entity)
      end

      # Creates a record in the database for the given entity.
      # It returns a copy of the entity with `id` assigned.
      #
      # If already persisted (`id` present) it does nothing.
      #
      # @param entity [#id,#id=] the entity to create
      #
      # @return [Object] a copy of the entity with `id` assigned
      #
      # @since 0.1.0
      #
      # @see Lotus::Repository#persist
      #
      # @example
      #   require 'lotus/model'
      #
      #   class ArticleRepository
      #     include Lotus::Repository
      #   end
      #
      #   article = Article.new(title: 'Introducing Lotus::Model')
      #   article.id # => nil
      #
      #   created_article = ArticleRepository.create(article) # creates a record
      #   article.id # => nil
      #   created_article.id # => 23
      #
      #   created_article = ArticleRepository.create(article)
      #   created_article.id # => 24
      #
      #   created_article = ArticleRepository.create(existing_article) # => no-op
      #   created_article # => nil
      #
      def create(entity)
        unless _persisted?(entity)
          _touch(entity)
          @adapter.create(collection, entity)
        end
      end

      # Updates a record in the database corresponding to the given entity.
      #
      # If not already persisted (`id` present) it raises an exception.
      #
      # @param entity [#id] the entity to update
      #
      # @return [Object] the entity
      #
      # @raise [Lotus::Model::NonPersistedEntityError] if the given entity
      #   wasn't already persisted.
      #
      # @since 0.1.0
      #
      # @see Lotus::Repository#persist
      # @see Lotus::Model::NonPersistedEntityError
      #
      # @example With a persisted entity
      #   require 'lotus/model'
      #
      #   class ArticleRepository
      #     include Lotus::Repository
      #   end
      #
      #   article = ArticleRepository.find(23)
      #   article.id # => 23
      #   article.title = 'Launching Lotus::Model'
      #
      #   ArticleRepository.update(article) # updates the record
      #
      #
      #
      # @example With a non persisted entity
      #   require 'lotus/model'
      #
      #   class ArticleRepository
      #     include Lotus::Repository
      #   end
      #
      #   article = Article.new(title: 'Introducing Lotus::Model')
      #   article.id # => nil
      #
      #   ArticleRepository.update(article) # raises Lotus::Model::NonPersistedEntityError
      def update(entity)
        if _persisted?(entity)
          _touch(entity)
          @adapter.update(collection, entity)
        else
          raise Lotus::Model::NonPersistedEntityError
        end
      end

      # Deletes a record in the database corresponding to the given entity.
      #
      # If not already persisted (`id` present) it raises an exception.
      #
      # @param entity [#id] the entity to delete
      #
      # @return [Object] the entity
      #
      # @raise [Lotus::Model::NonPersistedEntityError] if the given entity
      #   wasn't already persisted.
      #
      # @since 0.1.0
      #
      # @see Lotus::Model::NonPersistedEntityError
      #
      # @example With a persisted entity
      #   require 'lotus/model'
      #
      #   class ArticleRepository
      #     include Lotus::Repository
      #   end
      #
      #   article = ArticleRepository.find(23)
      #   article.id # => 23
      #
      #   ArticleRepository.delete(article) # deletes the record
      #
      #
      #
      # @example With a non persisted entity
      #   require 'lotus/model'
      #
      #   class ArticleRepository
      #     include Lotus::Repository
      #   end
      #
      #   article = Article.new(title: 'Introducing Lotus::Model')
      #   article.id # => nil
      #
      #   ArticleRepository.delete(article) # raises Lotus::Model::NonPersistedEntityError
      def delete(entity)
        if _persisted?(entity)
          @adapter.delete(collection, entity)
        else
          raise Lotus::Model::NonPersistedEntityError
        end

        entity
      end

      # Returns all the persisted entities.
      #
      # @return [Array<Object>] the result of the query
      #
      # @since 0.1.0
      #
      # @example
      #   require 'lotus/model'
      #
      #   class ArticleRepository
      #     include Lotus::Repository
      #   end
      #
      #   ArticleRepository.all # => [ #<Article:0x007f9b19a60098> ]
      def all
        @adapter.all(collection)
      end

      # Finds an entity by its identity.
      #
      # If used with a SQL database, it corresponds to the primary key.
      #
      # @param id [Object] the identity of the entity
      #
      # @return [Object,NilClass] the result of the query, if present
      #
      # @since 0.1.0
      #
      # @example
      #   require 'lotus/model'
      #
      #   class ArticleRepository
      #     include Lotus::Repository
      #   end
      #
      #   ArticleRepository.find(23)   # => #<Article:0x007f9b19a60098>
      #   ArticleRepository.find(9999) # => nil
      def find(id)
        @adapter.find(collection, id)
      end

      # Returns the first entity in the database.
      #
      # @return [Object,nil] the result of the query
      #
      # @since 0.1.0
      #
      # @see Lotus::Repository#last
      #
      # @example With at least one persisted entity
      #   require 'lotus/model'
      #
      #   class ArticleRepository
      #     include Lotus::Repository
      #   end
      #
      #   ArticleRepository.first # => #<Article:0x007f8c71d98a28>
      #
      # @example With an empty collection
      #   require 'lotus/model'
      #
      #   class ArticleRepository
      #     include Lotus::Repository
      #   end
      #
      #   ArticleRepository.first # => nil
      def first
        @adapter.first(collection)
      end

      # Returns the last entity in the database.
      #
      # @return [Object,nil] the result of the query
      #
      # @since 0.1.0
      #
      # @see Lotus::Repository#last
      #
      # @example With at least one persisted entity
      #   require 'lotus/model'
      #
      #   class ArticleRepository
      #     include Lotus::Repository
      #   end
      #
      #   ArticleRepository.last # => #<Article:0x007f8c71d98a28>
      #
      # @example With an empty collection
      #   require 'lotus/model'
      #
      #   class ArticleRepository
      #     include Lotus::Repository
      #   end
      #
      #   ArticleRepository.last # => nil
      def last
        @adapter.last(collection)
      end

      # Deletes all the records from the current collection.
      #
      # If used with a SQL database it executes a `DELETE FROM <table>`.
      #
      # @since 0.1.0
      #
      # @example
      #   require 'lotus/model'
      #
      #   class ArticleRepository
      #     include Lotus::Repository
      #   end
      #
      #   ArticleRepository.clear # deletes all the records
      def clear
        @adapter.clear(collection)
      end

      # Wraps the given block in a transaction.
      #
      # For performance reasons the block isn't in the signature of the method,
      # but it's yielded at the lower level.
      #
      # Please note that it's only supported by some databases.
      # For this reason, the accepted options may be different from adapter to
      # adapter.
      #
      # For advanced scenarios, please check the documentation of each adapter.
      #
      # @param options [Hash] options for transaction
      #
      # @see Lotus::Model::Adapters::SqlAdapter#transaction
      # @see Lotus::Model::Adapters::MemoryAdapter#transaction
      #
      # @since 0.2.3
      #
      # @example Basic usage with SQL adapter
      #   require 'lotus/model'
      #
      #   class Article
      #     include Lotus::Entity
      #     attributes :title, :body
      #   end
      #
      #   class ArticleRepository
      #     include Lotus::Repository
      #   end
      #
      #   article = Article.new(title: 'Introducing transactions',
      #     body: 'lorem ipsum')
      #
      #   ArticleRepository.transaction do
      #     ArticleRepository.dangerous_operation!(article) # => RuntimeError
      #     # !!! ROLLBACK !!!
      #   end
      def transaction(options = {})
        @adapter.transaction(options) do
          yield
        end
      end

      private

      # Executes the given raw statement on the adapter.
      #
      # Please note that it's only supported by some databases,
      # a `NotImplementedError` will be raised when the adapter does not
      # responds to the `execute` method.
      #
      # For advanced scenarios, please check the documentation of each adapter.
      #
      # @param raw [String] the raw statement to execute on the connection
      #
      # @return [NilClass]
      #
      # @raise [NotImplementedError] if current Lotus::Model adapter doesn't
      #   implement `execute`.
      #
<<<<<<< HEAD
      # @raise [Lotus::Model::InvalidCommandError] if the raw statement is invalid
=======
      # @raise [Lotus::Model::InvalidQueryError] if raw statement is invalid
>>>>>>> 0061cef9
      #
      # @see Lotus::Model::Adapters::Abstract#execute
      # @see Lotus::Model::Adapters::SqlAdapter#execute
      #
      # @since 0.3.1
      #
      # @example Basic usage with SQL adapter
      #   require 'lotus/model'
      #
      #   class Article
      #     include Lotus::Entity
      #     attributes :title, :body
      #   end
      #
      #   class ArticleRepository
      #     include Lotus::Repository
      #
      #     def self.reset_comments_count
      #       execute "UPDATE articles SET comments_count = 0"
      #     end
      #   end
      #
<<<<<<< HEAD
      #   ArticleRepository.reset_comments_count
      def execute(raw)
        @adapter.execute(raw)
=======
      #   puts result_set.class # => SQLite3::ResultSet
      def execute(raw, &block)
        @adapter.execute(raw, &block)
>>>>>>> 0061cef9
      end

      # Fetch raw result sets for the the given statement.
      #
      # PLEASE NOTE: The returned result set contains an array of hashes.
      #              The columns are returned as they are from the database,
      #              the mapper is bypassed here.
      #
      # @param raw [String] the raw statement used to fetch records
      # @param blk [Proc] an optional block that is yielded for each record
      #
      # @return [Enumerable<Hash>,Array<Hash>] the collection of raw records
      #
      # @raise [NotImplementedError] if current Lotus::Model adapter doesn't
      #   implement `fetch`.
      #
      # @raise [Lotus::Model::InvalidQueryError] if the raw statement is invalid
      #
      # @since x.x.x
      #
      # @example Basic Usage
      #   require 'lotus/model'
      #
      #   mapping do
      #     collection :articles do
      #       attribute :id,    Integer, as: :s_id
      #       attribute :title, String,  as: :s_title
      #     end
      #   end
      #
      #   class Article
      #     include Lotus::Entity
      #     attributes :title, :body
      #   end
      #
      #   class ArticleRepository
      #     include Lotus::Repository
      #
      #     def self.all_raw
      #       fetch("SELECT * FROM articles")
      #     end
      #   end
      #
      #   ArticleRepository.all_raw
      #     # => [{:_id=>1, :user_id=>nil, :s_title=>"Art 1", :comments_count=>nil, :umapped_column=>nil}]
      #
      # @example Map A Value From Result Set
      #   require 'lotus/model'
      #
      #   mapping do
      #     collection :articles do
      #       attribute :id,    Integer, as: :s_id
      #       attribute :title, String,  as: :s_title
      #     end
      #   end
      #
      #   class Article
      #     include Lotus::Entity
      #     attributes :title, :body
      #   end
      #
      #   class ArticleRepository
      #     include Lotus::Repository
      #
      #     def self.titles
      #       fetch("SELECT s_title FROM articles").map do |article|
      #         article[:s_title]
      #       end
      #     end
      #   end
      #
      #   ArticleRepository.titles # => ["Announcing Lotus v0.5.0"]
      #
      # @example Passing A Block
      #   require 'lotus/model'
      #
      #   mapping do
      #     collection :articles do
      #       attribute :id,    Integer, as: :s_id
      #       attribute :title, String,  as: :s_title
      #     end
      #   end
      #
      #   class Article
      #     include Lotus::Entity
      #     attributes :title, :body
      #   end
      #
      #   class ArticleRepository
      #     include Lotus::Repository
      #
      #     def self.titles
      #       result = []
      #
      #       fetch("SELECT s_title FROM articles") do |article|
      #         result << article[:s_title]
      #       end
      #
      #       result
      #     end
      #   end
      #
      #   ArticleRepository.titles # => ["Announcing Lotus v0.5.0"]
      def fetch(raw, &blk)
        @adapter.fetch(raw, &blk)
      end

      # Fabricates a query and yields the given block to access the low level
      # APIs exposed by the query itself.
      #
      # This is a Ruby private method, because we wanted to prevent outside
      # objects to query directly the database. However, this is a public API
      # method, and this is the only way to filter entities.
      #
      # The returned query SHOULD be lazy: the entities should be fetched by
      # the database only when needed.
      #
      # The returned query SHOULD refer to the entire collection by default.
      #
      # Queries can be reused and combined together. See the example below.
      # IMPORTANT: This feature works only with the Sql adapter.
      #
      # A repository is storage independent.
      # All the queries are delegated to the current adapter, which is
      # responsible to implement a querying API.
      #
      # Lotus::Model is shipped with two adapters:
      #
      #   * SqlAdapter, which yields a Lotus::Model::Adapters::Sql::Query
      #   * MemoryAdapter, which yields a Lotus::Model::Adapters::Memory::Query
      #
      # @param blk [Proc] a block of code that is executed in the context of a
      #   query
      #
      # @return a query, the type depends on the current adapter
      #
      # @api public
      # @since 0.1.0
      #
      # @see Lotus::Model::Adapters::Sql::Query
      # @see Lotus::Model::Adapters::Memory::Query
      #
      # @example
      #   require 'lotus/model'
      #
      #   class ArticleRepository
      #     include Lotus::Repository
      #
      #     def self.most_recent_by_author(author, limit = 8)
      #       query do
      #         where(author_id: author.id).
      #           desc(:published_at).
      #           limit(limit)
      #       end
      #     end
      #
      #     def self.most_recent_published_by_author(author, limit = 8)
      #       # combine .most_recent_published_by_author and .published queries
      #       most_recent_by_author(author, limit).published
      #     end
      #
      #     def self.published
      #       query do
      #         where(published: true)
      #       end
      #     end
      #
      #     def self.rank
      #       # reuse .published, which returns a query that respond to #desc
      #       published.desc(:comments_count)
      #     end
      #
      #     def self.best_article_ever
      #       # reuse .published, which returns a query that respond to #limit
      #       rank.limit(1)
      #     end
      #
      #     def self.comments_average
      #       query.average(:comments_count)
      #     end
      #   end
      def query(&blk)
        @adapter.query(collection, self, &blk)
      end

      # Negates the filtering conditions of a given query with the logical
      # opposite operator.
      #
      # This is only supported by the SqlAdapter.
      #
      # @param query [Object] a query
      #
      # @return a negated query, the type depends on the current adapter
      #
      # @api public
      # @since 0.1.0
      #
      # @see Lotus::Model::Adapters::Sql::Query#negate!
      #
      # @example
      #   require 'lotus/model'
      #
      #   class ProjectRepository
      #     include Lotus::Repository
      #
      #     def self.cool
      #       query do
      #         where(language: 'ruby')
      #       end
      #     end
      #
      #     def self.not_cool
      #       exclude cool
      #     end
      #   end
      def exclude(query)
        query.negate!
        query
      end

      # This is a method to check entity persited or not
      #
      # @param entity
      # @return a boolean value
      # @since 0.3.1
      def _persisted?(entity)
        !!entity.id
      end

      # Update timestamps
      #
      # @param entity [Object, Lotus::Entity] the entity
      #
      # @api private
      # @since 0.3.1
      def _touch(entity)
        now = Time.now.utc

        if _has_timestamp?(entity, :created_at)
          entity.created_at ||= now
        end

        if _has_timestamp?(entity, :updated_at)
          entity.updated_at = now
        end
      end

      # Check if the given entity has the given timestamp
      #
      # @param entity [Object, Lotus::Entity] the entity
      # @param timestamp [Symbol] the timestamp name
      #
      # @return [TrueClass,FalseClass]
      #
      # @api private
      # @since 0.3.1
      def _has_timestamp?(entity, timestamp)
        entity.respond_to?(timestamp) &&
          entity.respond_to?("#{ timestamp }=")
      end
    end
  end
end<|MERGE_RESOLUTION|>--- conflicted
+++ resolved
@@ -581,11 +581,7 @@
       # @raise [NotImplementedError] if current Lotus::Model adapter doesn't
       #   implement `execute`.
       #
-<<<<<<< HEAD
       # @raise [Lotus::Model::InvalidCommandError] if the raw statement is invalid
-=======
-      # @raise [Lotus::Model::InvalidQueryError] if raw statement is invalid
->>>>>>> 0061cef9
       #
       # @see Lotus::Model::Adapters::Abstract#execute
       # @see Lotus::Model::Adapters::SqlAdapter#execute
@@ -608,15 +604,9 @@
       #     end
       #   end
       #
-<<<<<<< HEAD
       #   ArticleRepository.reset_comments_count
       def execute(raw)
         @adapter.execute(raw)
-=======
-      #   puts result_set.class # => SQLite3::ResultSet
-      def execute(raw, &block)
-        @adapter.execute(raw, &block)
->>>>>>> 0061cef9
       end
 
       # Fetch raw result sets for the the given statement.
